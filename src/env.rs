--- conflicted
+++ resolved
@@ -3,30 +3,17 @@
 use std::path::PathBuf;
 use std::sync::Arc;
 
-<<<<<<< HEAD
-use self::config_vars::*;
-=======
->>>>>>> 02464675
 use crate::cache::BoundedMemoryCache;
 use crate::cache_tracker::CacheTracker;
 use crate::error::Error;
 use crate::hosts::Hosts;
 use crate::map_output_tracker::MapOutputTracker;
 use crate::shuffle::{ShuffleFetcher, ShuffleManager};
-<<<<<<< HEAD
-use clap::{App, Arg, SubCommand};
-use log::LevelFilter as LogLevel;
-use once_cell::sync::{Lazy, OnceCell};
-use parking_lot::{Mutex, RwLock};
-use thiserror::Error;
-use tokio::runtime::Runtime;
-=======
 use dashmap::DashMap;
 use log::LevelFilter;
 use once_cell::sync::{Lazy, OnceCell};
 use serde::{Deserialize, Serialize};
 use tokio::runtime::{Handle, Runtime};
->>>>>>> 02464675
 
 type ShuffleCache = Arc<DashMap<(usize, usize, usize), Vec<u8>>>;
 
@@ -44,11 +31,7 @@
     pub shuffle_manager: ShuffleManager,
     pub shuffle_fetcher: ShuffleFetcher,
     pub cache_tracker: CacheTracker,
-<<<<<<< HEAD
-    pub async_rt: Mutex<Runtime>,
-=======
     async_rt: Option<Runtime>,
->>>>>>> 02464675
 }
 
 impl Env {
@@ -94,17 +77,7 @@
                 conf.local_ip,
                 &BOUNDED_MEM_CACHE,
             ),
-<<<<<<< HEAD
-            async_rt: Mutex::new(
-                tokio::runtime::Builder::new()
-                    .enable_all()
-                    .threaded_scheduler()
-                    .build()
-                    .unwrap(),
-            ),
-=======
             async_rt: Env::build_async_executor(),
->>>>>>> 02464675
         }
     }
 }
@@ -119,9 +92,6 @@
     Info,
 }
 
-<<<<<<< HEAD
-#[derive(Clone, Copy)]
-=======
 impl LogLevel {
     pub fn is_debug_or_lower(self) -> bool {
         use LogLevel::*;
@@ -159,7 +129,6 @@
 
 #[derive(Clone, Copy, PartialEq, Debug, Serialize, Deserialize)]
 #[serde(rename_all = "lowercase")]
->>>>>>> 02464675
 pub enum DeploymentMode {
     Distributed,
     Local,
@@ -230,18 +199,6 @@
             std::env::temp_dir()
         };
 
-<<<<<<< HEAD
-        let log_level = match arguments
-            .value_of(LOG_LEVEL)
-            .map(|s| s.to_lowercase())
-            .as_deref()
-        {
-            Some("error") => LogLevel::Error,
-            Some("warn") => LogLevel::Warn,
-            Some("debug") => LogLevel::Debug,
-            Some("trace") => LogLevel::Trace,
-            _ => LogLevel::Info,
-=======
         // loggin config:
         let log_level = match config.log_level {
             Some(val) => val,
@@ -262,7 +219,6 @@
             } else {
                 Ipv4Addr::LOCALHOST
             }
->>>>>>> 02464675
         };
 
         // master/slave config:
