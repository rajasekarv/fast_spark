use std::net::SocketAddr;
use std::sync::Arc;
use std::time::Instant;

use crate::env;
use crate::error::{Error, NetworkError, Result};
use crate::serialized_data_capnp::serialized_data;
use crate::task::TaskOption;
<<<<<<< HEAD
use capnp::serialize_packed;
use log::info;
use std::future::Future;
use std::net::TcpListener;
use std::pin::Pin;
use std::thread;
use std::time::Instant;
use threadpool::ThreadPool;

=======
use capnp::{
    message::{Builder as MsgBuilder, HeapAllocator, Reader as CpnpReader, ReaderOptions},
    serialize::OwnedSegments,
};
use capnp_futures::serialize as capnp_serialize;
use serde::{Deserialize, Serialize};
use tokio::{
    net::TcpListener,
    stream::StreamExt,
    sync::oneshot::{channel, Receiver, Sender},
    task::{spawn, spawn_blocking},
};
use tokio_util::compat::{Tokio02AsyncReadCompatExt, Tokio02AsyncWriteCompatExt};

const CAPNP_BUF_READ_OPTS: ReaderOptions = ReaderOptions {
    traversal_limit_in_words: std::u64::MAX,
    nesting_limit: 64,
};

>>>>>>> 02464675
pub(crate) struct Executor {
    port: u16,
}

impl Executor {
    pub fn new(port: u16) -> Self {
        Executor { port }
    }

<<<<<<< HEAD
    /// Worker which spawns threads for received tasks, deserializes it and executes the task and send the result back to the master.
    ///
    /// This will spawn it's own Tokio runtime to run tasks on.
    #[allow(clippy::drop_copy)]
    pub fn worker(&self) -> Result<(), ()> {
        let listener = match TcpListener::bind(format!("0.0.0.0:{}", self.port,)) {
=======
    /// Worker which spawns threads for received tasks, deserializes them,
    /// executes the task and sends the result back to the master.
    ///
    /// This will spawn it's own Tokio runtime to run the tasks on.
    #[allow(clippy::drop_copy)]
    pub fn worker(self: Arc<Self>) -> Result<Signal> {
        let executor = env::Env::get_async_handle();
        executor.enter(move || -> Result<Signal> {
            futures::executor::block_on(async move {
                let (send_child, rcv_main) = channel::<Signal>();
                let process_err = Arc::clone(&self).process_stream(rcv_main);
                let handler_err = spawn(Arc::clone(&self).signal_handler(send_child));
                tokio::select! {
                    err = process_err => err,
                    err = handler_err => err?,
                }
            })
        })
    }

    #[allow(clippy::drop_copy)]
    async fn process_stream(self: Arc<Self>, mut rcv_main: Receiver<Signal>) -> Result<Signal> {
        let addr = SocketAddr::from(([0, 0, 0, 0], self.port));
        let mut listener = TcpListener::bind(addr)
            .await
            .map_err(NetworkError::TcpListener)?;
        while let Some(Ok(mut stream)) = listener.incoming().next().await {
            let (reader, writer) = stream.split();
            let reader = reader.compat();
            let mut writer = writer.compat_write();
            match rcv_main.try_recv() {
                Ok(Signal::ShutDownError) => {
                    log::info!("shutting down executor @{} due to error", self.port);
                    return Err(Error::ExecutorShutdown);
                }
                Ok(Signal::ShutDownGracefully) => {
                    log::info!("shutting down executor @{} gracefully", self.port);
                    return Ok(Signal::ShutDownGracefully);
                }
                _ => {}
            }
            log::debug!("received new task @{} executor", self.port);
            let message = {
                let message_reader = {
                    if let Some(data) =
                        capnp_serialize::read_message(reader, CAPNP_BUF_READ_OPTS).await?
                    {
                        data
                    } else {
                        return Err(Error::AsyncRuntimeError);
                    }
                };

                let self_clone = Arc::clone(&self);
                spawn_blocking(move || -> Result<_> {
                    let des_task = self_clone.deserialize_task(message_reader)?;
                    self_clone.run_task(des_task)
                })
                .await??
            };
            capnp_serialize::write_message(&mut writer, &message)
                .await
                .map_err(Error::CapnpDeserialization)?;
            log::debug!("sent result data to driver");
        }
        Err(Error::ExecutorShutdown)
    }

    #[allow(clippy::drop_copy)]
    fn deserialize_task(
        self: &Arc<Self>,
        message_reader: CpnpReader<OwnedSegments>,
    ) -> Result<TaskOption> {
        let start = Instant::now();
        let task_data = message_reader
            .get_root::<serialized_data::Reader>()
            .unwrap();
        log::debug!(
            "deserialized data task @{} executor with {} bytes, took {}ms",
            self.port,
            task_data.get_msg().unwrap().len(),
            start.elapsed().as_millis()
        );
        let start = Instant::now();
        let msg = match task_data.get_msg() {
>>>>>>> 02464675
            Ok(s) => {
                log::debug!("got the task message in executor {}", self.port);
                s
            }
<<<<<<< HEAD
            _ => {
                log::debug!("unable to create server in executor for task {}", self.port);
                return Err(());
            }
        };

        let server_port = self.port;
        let parallelism = num_cpus::get();
        let mut rt = tokio::runtime::Builder::new()
            .enable_all()
            .threaded_scheduler()
            .core_threads(parallelism)
            .build()
            .unwrap();
        let process_stream: Pin<Box<dyn Future<Output = Result<(), ()>>>> = Box::pin(async move {
            for stream in listener.incoming() {
                match stream {
                    Err(_) => continue,
                    Ok(mut stream) => {
                        async move {
                            // TODO reduce the redundant copies
                            let r = ::capnp::message::ReaderOptions {
                                traversal_limit_in_words: std::u64::MAX,
                                nesting_limit: 64,
                            };
                            let mut stream_r = std::io::BufReader::new(&mut stream);
                            let message_reader =
                                match serialize_packed::read_message(&mut stream_r, r) {
                                    Ok(s) => s,
                                    Err(_) => return,
                                };
                            let task_data = message_reader
                                .get_root::<serialized_data::Reader>()
                                .unwrap();
                            log::debug!(
                                "task in executor {} {} slave task len",
                                server_port,
                                task_data.get_msg().unwrap().len()
                            );
                            let start = Instant::now();
                            // let local_dir_root = "/tmp";
                            // let uuid = Uuid::new_v4();
                            // let local_dir_uuid = uuid.to_string();
                            // let local_dir_path =
                            //     format!("{}/spark-task-{}", local_dir_root, local_dir_uuid);
                            // let local_dir = fs::create_dir_all(local_dir_path.clone()).unwrap();
                            // let task_dir_path =
                            //     format!("{}/spark-task-{}/task", local_dir_root, local_dir_uuid);
                            // let mut f = fs::File::create(task_dir_path.clone()).unwrap();
                            let msg = match task_data.get_msg() {
                                Ok(s) => {
                                    log::debug!("got the task in executor",);
                                    s
                                }
                                Err(e) => {
                                    log::debug!("problem in getting the task in executor {:?}", e);
                                    std::process::exit(0);
                                }
                            };
                            // f.write(msg);
                            // let f = fs::File::open(task_dir_path.clone()).unwrap();
                            // let mut f = fs::File::open(task_dir_path).unwrap();
                            // let mut buffer = vec![0; msg.len()];
                            // f.read(&mut buffer).unwrap();
                            let des_task: TaskOption = match bincode::deserialize(&msg) {
                                Ok(s) => {
                                    log::debug!("serialized the task in executor",);
                                    s
                                }
                                Err(e) => {
                                    log::debug!(
                                        "problem in serializing the task in executor {:?}",
                                        e
                                    );
                                    std::process::exit(0);
                                }
                            };
                            log::debug!(
                                "task in executor {:?} {} slave task id",
                                server_port,
                                des_task.get_task_id(),
                            );
                            std::mem::drop(task_data);
                            log::debug!(
                                "time taken in server for deserializing:{} {}",
                                server_port,
                                start.elapsed().as_millis(),
                            );
                            let start = Instant::now();
                            log::debug!("executing the trait from server port {}", server_port);
                            //TODO change attempt id from 0 to proper value
                            let result = des_task.run(0).await;

                            log::debug!(
                                "time taken in server for running:{} {}",
                                server_port,
                                start.elapsed().as_millis(),
                            );
                            let start = Instant::now();
                            let result = bincode::serialize(&result).unwrap();
                            log::debug!(
                                "task in executor {} {} slave result len",
                                server_port,
                                result.len()
                            );
                            log::debug!(
                                "time taken in server for serializing:{} {}",
                                server_port,
                                start.elapsed().as_millis(),
                            );
                            let mut message = ::capnp::message::Builder::new_default();
                            let mut task_data = message.init_root::<serialized_data::Builder>();
                            log::debug!("sending data to master");
                            task_data.set_msg(&result);
                            serialize_packed::write_message(&mut stream, &message);
                        }
                        .await;
                    }
=======
            Err(e) => {
                log::debug!("problem while getting the task in executor: {:?}", e);
                std::process::exit(0);
            }
        };
        std::mem::drop(task_data);
        let des_task: TaskOption = bincode::deserialize(&msg)?;
        log::debug!(
            "deserialized task at executor @{} with id #{}, deserialization, took {}ms",
            self.port,
            des_task.get_task_id(),
            start.elapsed().as_millis(),
        );
        Ok(des_task)
    }

    fn run_task(self: &Arc<Self>, des_task: TaskOption) -> Result<MsgBuilder<HeapAllocator>> {
        // Run execution + serialization in parallel in the executor threadpool
        let result: Result<Vec<u8>> = {
            let start = Instant::now();
            log::debug!("executing the task from server port {}", self.port);
            //TODO change attempt id from 0 to proper value
            let result = des_task.run(0);
            log::debug!(
                "time taken @{} executor running task #{}: {}ms",
                self.port,
                des_task.get_task_id(),
                start.elapsed().as_millis(),
            );
            let start = Instant::now();
            let result = bincode::serialize(&result)?;
            log::debug!(
                "time taken @{} executor serializing task #{} result of size {} bytes: {}ms",
                self.port,
                des_task.get_task_id(),
                result.len(),
                start.elapsed().as_millis(),
            );
            Ok(result)
        };

        let mut message = capnp::message::Builder::new_default();
        let mut task_data = message.init_root::<serialized_data::Builder>();
        task_data.set_msg(&(result?));
        Ok(message)
    }

    /// A listener for exit signal from master to end the whole slave process.
    async fn signal_handler(self: Arc<Self>, send_child: Sender<Signal>) -> Result<Signal> {
        let addr = SocketAddr::from(([0, 0, 0, 0], self.port + 10));
        log::debug!("signal handler port open @ {}", addr.port());
        let mut listener = TcpListener::bind(addr)
            .await
            .map_err(NetworkError::TcpListener)?;
        let mut signal: Result<Signal> = Err(Error::ExecutorShutdown);
        while let Some(Ok(stream)) = listener.incoming().next().await {
            let stream = stream.compat();
            let signal_data = if let Some(data) =
                capnp_serialize::read_message(stream, CAPNP_BUF_READ_OPTS).await?
            {
                data
            } else {
                continue;
            };
            let data = bincode::deserialize::<Signal>(
                signal_data
                    .get_root::<serialized_data::Reader>()?
                    .get_msg()?,
            )?;
            match data {
                Signal::ShutDownError => {
                    log::info!("received error shutdown signal @ {}", self.port);
                    send_child
                        .send(Signal::ShutDownError)
                        .map_err(|_| Error::AsyncRuntimeError)?;
                    signal = Err(Error::ExecutorShutdown);
                    break;
>>>>>>> 02464675
                }
                Signal::ShutDownGracefully => {
                    log::info!("received graceful shutdown signal @ {}", self.port);
                    send_child
                        .send(Signal::ShutDownGracefully)
                        .map_err(|_| Error::AsyncRuntimeError)?;
                    signal = Ok(Signal::ShutDownGracefully);
                    break;
                }
                _ => {}
            }
<<<<<<< HEAD
            // This should be unreachable as long as the executor keeps running.
            Err(())
        });
        rt.block_on(process_stream)
=======
        }
        signal
>>>>>>> 02464675
    }
}

#[derive(Serialize, Deserialize, Debug)]
pub(crate) enum Signal {
    ShutDownError,
    ShutDownGracefully,
    Continue,
}

#[cfg(test)]
mod tests {
    #![allow(unused_must_use)]

    use super::*;
    use crate::task::{TaskContext, TaskResult};
    use crate::utils::{get_free_port, test_utils::create_test_task};
    use crossbeam::channel::{unbounded, Receiver, Sender};
    use std::io::Write;
    use std::thread;
    use std::time::Duration;

    type Port = u16;
    type ComputeResult = std::result::Result<(), ()>;

    fn initialize_exec() -> Arc<Executor> {
        let port = get_free_port().unwrap();
        Arc::new(Executor::new(port))
    }

    fn connect_to_executor(mut port: u16, signal_handler: bool) -> Result<std::net::TcpStream> {
        use std::net::TcpStream;

        let mut i: usize = 0;
        if signal_handler {
            // connect to signal handling port
            port += 10;
        }

        loop {
            let addr: SocketAddr = format!("{}:{}", "0.0.0.0", port).parse().unwrap();
            if let Ok(stream) = TcpStream::connect(addr) {
                return Ok(stream);
            }
            thread::sleep_ms(10);
            i += 1;
            if i > 10 {
                break;
            }
        }
        Err(Error::AsyncRuntimeError)
    }

    fn send_shutdown_signal_msg(stream: &mut std::net::TcpStream) -> Result<()> {
        let signal = bincode::serialize(&Signal::ShutDownGracefully)?;
        let mut message = capnp::message::Builder::new_default();
        let mut msg_data = message.init_root::<serialized_data::Builder>();
        msg_data.set_msg(&signal);
        capnp::serialize::write_message(stream, &message).map_err(Error::OutputWrite)?;
        Ok(())
    }

    async fn _start_test<TF, CF>(test_func: TF, checker_func: CF) -> Result<()>
    where
        TF: FnOnce(Receiver<ComputeResult>, Port) -> Result<()> + Send + 'static,
        CF: FnOnce(Sender<ComputeResult>, Result<Signal>) -> Result<()>,
    {
        let executor = initialize_exec();
        let port = executor.port;
        let (send_exec, client_rcv) = unbounded::<ComputeResult>();

        let test_fut = spawn_blocking(move || test_func(client_rcv, port));
        let worker_fut = spawn_blocking(move || executor.worker());
        let (test_res, worker_res) = tokio::join!(test_fut, worker_fut);
        checker_func(send_exec, worker_res?)?;
        test_res?
    }

    #[tokio::test]
    async fn send_shutdown_signal() -> Result<()> {
        fn test(client_rcv: Receiver<ComputeResult>, port: Port) -> Result<()> {
            let end = Instant::now() + Duration::from_millis(150);
            while Instant::now() < end {
                match client_rcv.try_recv() {
                    Ok(Ok(_)) => return Ok(()),
                    Ok(Err(_)) => return Err(Error::AsyncRuntimeError),
                    _ => {}
                }
                if let Ok(mut stream) = connect_to_executor(port, true) {
                    send_shutdown_signal_msg(&mut stream)?;
                    return Ok(());
                }
                thread::sleep_ms(5);
            }
            Err(Error::AsyncRuntimeError)
        }

        fn result_checker(sender: Sender<ComputeResult>, result: Result<Signal>) -> Result<()> {
            match result {
                Ok(Signal::ShutDownGracefully) => {
                    sender.send(Ok(()));
                    Ok(())
                }
                Ok(_) | Err(_) => {
                    sender.send(Err(()));
                    Err(Error::AsyncRuntimeError)
                }
            }
        }

        _start_test(test, result_checker).await
    }

    #[tokio::test]
    async fn send_task() -> Result<()> {
        fn test(client_rcv: Receiver<ComputeResult>, port: Port) -> Result<()> {
            // Mock data:
            let func =
                Fn!(
                    move |(task_context, iter): (TaskContext, Box<dyn Iterator<Item = u8>>)| -> u8 {
                        // let iter = iter.collect::<Vec<u8>>();
                        // eprintln!("{:?}", iter);
                        iter.into_iter().next().unwrap()
                    }
                );
            let mock_task: TaskOption = create_test_task(func).into();
            let ser_task = bincode::serialize(&mock_task)?;
            let mut message = capnp::message::Builder::new_default();
            let mut msg_data = message.init_root::<serialized_data::Builder>();
            msg_data.set_msg(&ser_task);
            let mut buf = Vec::new();
            capnp::serialize::write_message(&mut buf, &message).map_err(Error::OutputWrite)?;

            let end = Instant::now() + Duration::from_millis(150);
            while Instant::now() < end {
                match client_rcv.try_recv() {
                    Ok(Ok(_)) => return Ok(()),
                    Ok(Err(_)) => return Err(Error::AsyncRuntimeError),
                    _ => {}
                }
                if let Ok(mut stream) = connect_to_executor(port, false) {
                    // Send task to executor:
                    stream.write_all(&*buf).map_err(Error::OutputWrite)?;
                    if let Ok(Err(_)) = client_rcv.try_recv() {
                        return Err(Error::AsyncRuntimeError);
                    }

                    // Get the results back:
                    if let Ok(res) =
                        capnp::serialize::read_message(&mut stream, CAPNP_BUF_READ_OPTS)
                    {
                        let task_data = res.get_root::<serialized_data::Reader>().unwrap();

                        match bincode::deserialize::<TaskResult>(&*task_data.get_msg().unwrap())? {
                            TaskResult::ResultTask(_) => {}
                            _ => return Err(Error::DowncastFailure("incorrect task result")),
                        }

                        let mut signal_handler = connect_to_executor(port, true)?;
                        send_shutdown_signal_msg(&mut signal_handler)?;
                        return Ok(());
                    } else {
                        return Err(Error::AsyncRuntimeError);
                    }
                }
                thread::sleep_ms(5);
            }
            Err(Error::AsyncRuntimeError)
        };

        fn result_checker(sender: Sender<ComputeResult>, result: Result<Signal>) -> Result<()> {
            match result {
                Ok(Signal::ShutDownGracefully) => Ok(()),
                Ok(_) => {
                    sender.send(Ok(()));
                    Err(Error::AsyncRuntimeError)
                }
                Err(err) => {
                    sender.send(Err(()));
                    Err(err)
                }
            }
        }

        _start_test(test, result_checker).await
    }
}<|MERGE_RESOLUTION|>--- conflicted
+++ resolved
@@ -6,17 +6,6 @@
 use crate::error::{Error, NetworkError, Result};
 use crate::serialized_data_capnp::serialized_data;
 use crate::task::TaskOption;
-<<<<<<< HEAD
-use capnp::serialize_packed;
-use log::info;
-use std::future::Future;
-use std::net::TcpListener;
-use std::pin::Pin;
-use std::thread;
-use std::time::Instant;
-use threadpool::ThreadPool;
-
-=======
 use capnp::{
     message::{Builder as MsgBuilder, HeapAllocator, Reader as CpnpReader, ReaderOptions},
     serialize::OwnedSegments,
@@ -36,7 +25,6 @@
     nesting_limit: 64,
 };
 
->>>>>>> 02464675
 pub(crate) struct Executor {
     port: u16,
 }
@@ -46,14 +34,6 @@
         Executor { port }
     }
 
-<<<<<<< HEAD
-    /// Worker which spawns threads for received tasks, deserializes it and executes the task and send the result back to the master.
-    ///
-    /// This will spawn it's own Tokio runtime to run tasks on.
-    #[allow(clippy::drop_copy)]
-    pub fn worker(&self) -> Result<(), ()> {
-        let listener = match TcpListener::bind(format!("0.0.0.0:{}", self.port,)) {
-=======
     /// Worker which spawns threads for received tasks, deserializes them,
     /// executes the task and sends the result back to the master.
     ///
@@ -139,131 +119,10 @@
         );
         let start = Instant::now();
         let msg = match task_data.get_msg() {
->>>>>>> 02464675
             Ok(s) => {
                 log::debug!("got the task message in executor {}", self.port);
                 s
             }
-<<<<<<< HEAD
-            _ => {
-                log::debug!("unable to create server in executor for task {}", self.port);
-                return Err(());
-            }
-        };
-
-        let server_port = self.port;
-        let parallelism = num_cpus::get();
-        let mut rt = tokio::runtime::Builder::new()
-            .enable_all()
-            .threaded_scheduler()
-            .core_threads(parallelism)
-            .build()
-            .unwrap();
-        let process_stream: Pin<Box<dyn Future<Output = Result<(), ()>>>> = Box::pin(async move {
-            for stream in listener.incoming() {
-                match stream {
-                    Err(_) => continue,
-                    Ok(mut stream) => {
-                        async move {
-                            // TODO reduce the redundant copies
-                            let r = ::capnp::message::ReaderOptions {
-                                traversal_limit_in_words: std::u64::MAX,
-                                nesting_limit: 64,
-                            };
-                            let mut stream_r = std::io::BufReader::new(&mut stream);
-                            let message_reader =
-                                match serialize_packed::read_message(&mut stream_r, r) {
-                                    Ok(s) => s,
-                                    Err(_) => return,
-                                };
-                            let task_data = message_reader
-                                .get_root::<serialized_data::Reader>()
-                                .unwrap();
-                            log::debug!(
-                                "task in executor {} {} slave task len",
-                                server_port,
-                                task_data.get_msg().unwrap().len()
-                            );
-                            let start = Instant::now();
-                            // let local_dir_root = "/tmp";
-                            // let uuid = Uuid::new_v4();
-                            // let local_dir_uuid = uuid.to_string();
-                            // let local_dir_path =
-                            //     format!("{}/spark-task-{}", local_dir_root, local_dir_uuid);
-                            // let local_dir = fs::create_dir_all(local_dir_path.clone()).unwrap();
-                            // let task_dir_path =
-                            //     format!("{}/spark-task-{}/task", local_dir_root, local_dir_uuid);
-                            // let mut f = fs::File::create(task_dir_path.clone()).unwrap();
-                            let msg = match task_data.get_msg() {
-                                Ok(s) => {
-                                    log::debug!("got the task in executor",);
-                                    s
-                                }
-                                Err(e) => {
-                                    log::debug!("problem in getting the task in executor {:?}", e);
-                                    std::process::exit(0);
-                                }
-                            };
-                            // f.write(msg);
-                            // let f = fs::File::open(task_dir_path.clone()).unwrap();
-                            // let mut f = fs::File::open(task_dir_path).unwrap();
-                            // let mut buffer = vec![0; msg.len()];
-                            // f.read(&mut buffer).unwrap();
-                            let des_task: TaskOption = match bincode::deserialize(&msg) {
-                                Ok(s) => {
-                                    log::debug!("serialized the task in executor",);
-                                    s
-                                }
-                                Err(e) => {
-                                    log::debug!(
-                                        "problem in serializing the task in executor {:?}",
-                                        e
-                                    );
-                                    std::process::exit(0);
-                                }
-                            };
-                            log::debug!(
-                                "task in executor {:?} {} slave task id",
-                                server_port,
-                                des_task.get_task_id(),
-                            );
-                            std::mem::drop(task_data);
-                            log::debug!(
-                                "time taken in server for deserializing:{} {}",
-                                server_port,
-                                start.elapsed().as_millis(),
-                            );
-                            let start = Instant::now();
-                            log::debug!("executing the trait from server port {}", server_port);
-                            //TODO change attempt id from 0 to proper value
-                            let result = des_task.run(0).await;
-
-                            log::debug!(
-                                "time taken in server for running:{} {}",
-                                server_port,
-                                start.elapsed().as_millis(),
-                            );
-                            let start = Instant::now();
-                            let result = bincode::serialize(&result).unwrap();
-                            log::debug!(
-                                "task in executor {} {} slave result len",
-                                server_port,
-                                result.len()
-                            );
-                            log::debug!(
-                                "time taken in server for serializing:{} {}",
-                                server_port,
-                                start.elapsed().as_millis(),
-                            );
-                            let mut message = ::capnp::message::Builder::new_default();
-                            let mut task_data = message.init_root::<serialized_data::Builder>();
-                            log::debug!("sending data to master");
-                            task_data.set_msg(&result);
-                            serialize_packed::write_message(&mut stream, &message);
-                        }
-                        .await;
-                    }
-=======
             Err(e) => {
                 log::debug!("problem while getting the task in executor: {:?}", e);
                 std::process::exit(0);
@@ -341,7 +200,6 @@
                         .map_err(|_| Error::AsyncRuntimeError)?;
                     signal = Err(Error::ExecutorShutdown);
                     break;
->>>>>>> 02464675
                 }
                 Signal::ShutDownGracefully => {
                     log::info!("received graceful shutdown signal @ {}", self.port);
@@ -353,15 +211,8 @@
                 }
                 _ => {}
             }
-<<<<<<< HEAD
-            // This should be unreachable as long as the executor keeps running.
-            Err(())
-        });
-        rt.block_on(process_stream)
-=======
         }
         signal
->>>>>>> 02464675
     }
 }
 
