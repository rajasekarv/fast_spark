--- conflicted
+++ resolved
@@ -14,11 +14,6 @@
 use crate::serializable_traits::{AnyData, Data, SerFunc};
 use crate::split::Split;
 use log::debug;
-<<<<<<< HEAD
-use log::info;
-use parking_lot::Mutex;
-=======
->>>>>>> 02464675
 use rand::prelude::*;
 use serde_derive::{Deserialize, Serialize};
 use serde_traitobject::Arc as SerArc;
@@ -397,11 +392,7 @@
 
     async fn compute(&self, split: Box<dyn Split>) -> Result<ComputeResult<Self::Item>> {
         let split = split.downcast_ref::<BytesReader>().unwrap();
-<<<<<<< HEAD
-        let mut files_by_part = self.load_local_files().unwrap();
-=======
         let files_by_part = self.load_local_files()?;
->>>>>>> 02464675
         let idx = split.idx;
         let host = split.host;
         Ok(Arc::new(Mutex::new(
