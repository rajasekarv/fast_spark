use native_spark::io::*;
use native_spark::partitioner::HashPartitioner;
use native_spark::rdd::CoGroupedRdd;
use native_spark::*;
use serde_traitobject::Arc as SerArc;
use std::fs::{create_dir_all, File};
use std::io::prelude::*;
use std::sync::Arc;

#[macro_use]
extern crate serde_closure;
use once_cell::sync::Lazy;

static CONTEXT: Lazy<Arc<Context>> = Lazy::new(|| Context::new().unwrap());
static WORK_DIR: Lazy<std::path::PathBuf> = Lazy::new(std::env::temp_dir);
const TEST_DIR: &str = "ns_test_dir";

#[allow(unused_must_use)]
fn set_up(file_name: &str) {
    let temp_dir = WORK_DIR.join(TEST_DIR);
    println!("Creating tests in dir: {}", (&temp_dir).to_str().unwrap());
    create_dir_all(&temp_dir);

    let fixture =
        b"This is some textual test data.\nCan be converted to strings and there are two lines.";

    if !std::path::Path::new(file_name).exists() {
        let mut f = File::create(temp_dir.join(file_name)).unwrap();
        f.write_all(fixture).unwrap();
    }
}

#[test]
fn test_make_rdd() -> Result<()> {
    let sc = CONTEXT.clone();
    let col = sc.make_rdd((0..10).collect::<Vec<_>>(), 32);
    let vec_iter = col.map(Fn!(|i| (0..i).collect::<Vec<_>>()));
    let res = vec_iter.collect()?;
    let expected = (0..10)
        .map(|i| (0..i).collect::<Vec<_>>())
        .collect::<Vec<_>>();
    assert_eq!(expected, res);
    Ok(())
}

#[test]
fn test_map_partitions() -> Result<()> {
    let sc = CONTEXT.clone();
    let rdd = sc.make_rdd(vec![1, 2, 3, 4], 2);
    let partition_sums = rdd
        .map_partitions(Fn!(
            |iter: Box<dyn Iterator<Item = i64>>| Box::new(std::iter::once(iter.sum::<i64>()))
                as Box<dyn Iterator<Item = i64>>
        ))
        .collect()?;
    assert_eq!(partition_sums, vec![3, 7]);
    assert_eq!(rdd.glom().collect()?, vec![vec![1, 2], vec![3, 4]]);
    Ok(())
}

#[test]
fn test_fold() {
    let sc = CONTEXT.clone();
    let rdd = sc.make_rdd((-1000..1000).collect::<Vec<_>>(), 10);
    let f = Fn!(|c, x| c + x);
    // def op: (Int, Int) => Int = (c: Int, x: Int) => c + x
    let sum = rdd.fold(0, f).unwrap();
    assert_eq!(sum, -1000)
}

#[test]
fn test_fold_with_modifying_initial_value() {
    let sc = CONTEXT.clone();
    let rdd = sc
        .make_rdd((-1000..1000).collect::<Vec<i32>>(), 10)
        .map(Fn!(|x| vec![x]));
    let f = Fn!(|mut c: Vec<i32>, x: Vec<i32>| {
        c[0] += x[0];
        c
    });
    let sum = rdd.fold(vec![0], f).unwrap();
    assert_eq!(sum[0], -1000)
}

#[test]
fn test_aggregate() {
    let sc = CONTEXT.clone();
    let pairs = sc.make_rdd(
        vec![
            ("a".to_owned(), 1_i32),
            ("b".to_owned(), 2),
            ("a".to_owned(), 2),
            ("c".to_owned(), 5),
            ("a".to_owned(), 3),
        ],
        2,
    );
    use std::collections::{HashMap, HashSet};
    type StringMap = HashMap<String, i32>;
    let empty_map = StringMap::new();
    let merge_element = Fn!(|mut map: StringMap, pair: (String, i32)| {
        *map.entry(pair.0).or_insert(0) += pair.1;
        map
    });
    let merge_maps = Fn!(|mut map1: StringMap, map2: StringMap| {
        for (key, value) in map2 {
            *map1.entry(key).or_insert(0) += value;
        }
        map1
    });
    let result = pairs
        .aggregate(empty_map, merge_element, merge_maps)
        .unwrap();
    assert_eq!(
        result.into_iter().collect::<HashSet<_>>(),
        vec![
            ("a".to_owned(), 6),
            ("b".to_owned(), 2),
            ("c".to_owned(), 5)
        ]
        .into_iter()
        .collect()
    )
}

#[test]
fn test_take() -> Result<()> {
    let sc = CONTEXT.clone();
    let col1 = vec![1, 2, 3, 4, 5, 6];
    let col1_rdd = sc.clone().parallelize(col1, 4);

    let taken_1 = col1_rdd.take(1)?;
    assert_eq!(taken_1.len(), 1);

    let taken_3 = col1_rdd.take(3)?;
    assert_eq!(taken_3.len(), 3);

    let taken_7 = col1_rdd.take(7)?;
    assert_eq!(taken_7.len(), 6);

    let col2: Vec<i32> = vec![];
    let col2_rdd = sc.parallelize(col2, 4);
    let taken_0 = col2_rdd.take(1)?;
    assert!(taken_0.is_empty());
    Ok(())
}

#[test]
fn test_first() {
    let sc = CONTEXT.clone();
    let col1 = vec![1, 2, 3, 4];
    let col1_rdd = sc.clone().parallelize(col1, 4);

    let taken_1 = col1_rdd.first();
    assert!(taken_1.is_ok());

    let col2: Vec<i32> = vec![];
    let col2_rdd = sc.parallelize(col2, 4);
    let taken_0 = col2_rdd.first();
    assert!(taken_0.is_err());
}

#[test]
fn test_read_files_bytes() -> Result<()> {
    let deserializer = Fn!(|file: Vec<u8>| -> Vec<String> {
        // do stuff with the read files ...
        let parsed: Vec<_> = String::from_utf8(file)
            .unwrap()
            .lines()
            .map(|s| s.to_string())
            .collect();
        assert_eq!(parsed.len(), 2);
        assert_eq!(parsed[0], "This is some textual test data.");
        // return lines
        parsed
    });

    // Single file test
    let file_name = "test_file_1";
    let file_path = WORK_DIR.join(TEST_DIR).join(file_name);
    set_up(file_name);

    let context = CONTEXT.clone();
    let result = context
        .read_source(LocalFsReaderConfig::new(file_path), deserializer)
        .collect()
        .unwrap();
    assert_eq!(result[0].len(), 2);

    // Multiple files test
    (0..10).for_each(|idx| {
        let f_name = format!("test_file_{}", idx);
        let path = WORK_DIR.join(TEST_DIR).join(f_name.as_str());
        set_up(path.as_path().to_str().unwrap());
    });

    let sc = CONTEXT.clone();
    let files = sc.read_source(
        LocalFsReaderConfig::new(WORK_DIR.join(TEST_DIR)),
        deserializer,
    );
    let result: Vec<_> = files.collect().unwrap().into_iter().flatten().collect();
    assert_eq!(result.len(), 20);

    Ok(())
}

#[test]
fn test_read_files() -> Result<()> {
    let deserializer = Fn!(|file: std::path::PathBuf| {
        let mut file = File::open(file).unwrap();
        let mut content = String::new();
        file.read_to_string(&mut content).unwrap();
        let parsed: Vec<_> = content.lines().map(|s| s.to_string()).collect();
        assert_eq!(parsed.len(), 2);
        assert_eq!(parsed[0], "This is some textual test data.");
        parsed
    });

    let file_name = "test_file_1";
    let file_path = WORK_DIR.join(TEST_DIR).join(file_name);
    set_up(file_name);
    let context = CONTEXT.clone();
    let result = context
        .read_source(LocalFsReaderConfig::new(file_path), deserializer)
        .collect()
        .unwrap();
    assert_eq!(result[0].len(), 2);

    Ok(())
}

#[test]
fn test_distinct() -> Result<()> {
    use std::collections::HashSet;
    let sc = CONTEXT.clone();
    let rdd = sc.parallelize(vec![1, 2, 2, 2, 3, 3, 3, 4, 4, 5], 3);
    assert_eq!(rdd.distinct().collect()?.len(), 5);
    assert_eq!(
        rdd.distinct()
            .collect()?
            .into_iter()
            .collect::<HashSet<_>>(),
        rdd.distinct()
            .collect()?
            .into_iter()
            .collect::<HashSet<_>>()
    );
    assert_eq!(
        rdd.distinct_with_num_partitions(2)
            .collect()?
            .into_iter()
            .collect::<HashSet<_>>(),
        rdd.distinct()
            .collect()?
            .into_iter()
            .collect::<HashSet<_>>()
    );
    assert_eq!(
        rdd.distinct_with_num_partitions(10)
            .collect()?
            .into_iter()
            .collect::<HashSet<_>>(),
        rdd.distinct()
            .collect()?
            .into_iter()
            .collect::<HashSet<_>>()
    );
    Ok(())
}

#[test]
fn test_partition_wise_sampling() -> Result<()> {
    let sc = CONTEXT.clone();
    // w/o replace & num < sample
    {
        let rdd = sc.clone().parallelize(vec![1, 2, 3, 4, 5], 6);
        let result = rdd.take_sample(false, 6, Some(123))?;
        assert!(result.len() == 5);
        // guaranteed with this seed:
        assert!(result[0] > result[1]);
    }

    // replace & Poisson & no-GapSampling
    {
        // high enough samples param to guarantee drawing >1 times w/ replacement
        let rdd = sc.clone().parallelize((0_i32..100).collect::<Vec<_>>(), 5);
        let result = rdd.take_sample(true, 80, None)?;
        assert!(result.len() == 80);
    }

    // no replace & Bernoulli + GapSampling
    {
        let rdd = sc.parallelize((0_i32..100).collect::<Vec<_>>(), 5);
        let result = rdd.take_sample(false, 10, None)?;
        assert!(result.len() == 10);
    }
    Ok(())
}

#[test]
fn test_cartesian() -> Result<()> {
    let sc = CONTEXT.clone();
    let rdd1 = sc.parallelize((0..2).collect::<Vec<_>>(), 2);
    let rdd2 = sc.parallelize("αβ".chars().collect::<Vec<_>>(), 2);

    let res = rdd1.cartesian(rdd2).collect()?;
    itertools::assert_equal(res, vec![(0, 'α'), (0, 'β'), (1, 'α'), (1, 'β')]);
    Ok(())
}

#[test]
fn test_coalesced() -> Result<()> {
    let sc = CONTEXT.clone();

    // do not shuffle
    {
        let rdd = sc.parallelize(vec![1; 101], 101);
        let res = rdd.coalesce(5, false).glom().collect()?;
        assert_eq!(res.len(), 5);
        assert_eq!(res[0].iter().sum::<u8>(), 20);
        assert_eq!(res[4].iter().sum::<u8>(), 21);
    }

    // shuffle and increase num partitions
    {
        let rdd = sc.parallelize(vec![1; 100], 20);
        let res = rdd.repartition(100).glom().collect()?;
        assert_eq!(res.len(), 100);
    }

    Ok(())
}

#[test]
fn test_union() -> Result<()> {
    let sc = CONTEXT.clone();

    let rdd0 = sc.parallelize(vec![1i32, 2, 3, 4], 2);
    let rdd1 = sc.parallelize(vec![5i32, 6, 7, 8], 2);
    let res = rdd0.union(rdd1.get_rdd())?;
    assert_eq!(res.collect()?.len(), 8);

    let sc = CONTEXT.clone();
    let join = || {
        let col1 = vec![
            (1, ("A".to_string(), "B".to_string())),
            (2, ("C".to_string(), "D".to_string())),
            (3, ("E".to_string(), "F".to_string())),
            (4, ("G".to_string(), "H".to_string())),
        ];
        let col1 = sc.parallelize(col1, 4);
        let col2 = vec![
            (1, "A1".to_string()),
            (1, "A2".to_string()),
            (2, "B1".to_string()),
            (2, "B2".to_string()),
            (3, "C1".to_string()),
            (3, "C2".to_string()),
        ];
        let col2 = sc.parallelize(col2, 4);
        col2.join(col1.clone(), 4)
    };
    let join1 = join();
    let join2 = join();
    let res = join1.union(join2.get_rdd()).unwrap().collect().unwrap();
    assert_eq!(res.len(), 12);

    Ok(())
}

#[test]
fn test_union_with_unique_partitioner() {
    let sc = CONTEXT.clone();
    let partitioner = HashPartitioner::<i32>::new(2);
    let co_grouped = || {
        let rdd = vec![
            (1i32, "A".to_string()),
            (2, "B".to_string()),
            (3, "C".to_string()),
            (4, "D".to_string()),
        ];
        let rdd0 =
            SerArc::new(sc.parallelize(rdd.clone(), 2)) as SerArc<dyn Rdd<Item = (i32, String)>>;
        let rdd1 = SerArc::new(sc.parallelize(rdd, 2)) as SerArc<dyn Rdd<Item = (i32, String)>>;
        CoGroupedRdd::<i32>::new(
            vec![rdd0.get_rdd_base().into(), rdd1.get_rdd_base().into()],
            Box::new(partitioner.clone()),
        )
    };
    let rdd0 = co_grouped();
    let rdd1 = co_grouped();
    let res = rdd0.union(rdd1.get_rdd()).unwrap().collect().unwrap();
    assert_eq!(res.len(), 8);
}

#[test]
fn test_zip() {
    let sc = CONTEXT.clone();
    let col1 = vec![1, 2, 3, 4, 5];
    let col2 = vec![
        "5a".to_string(),
        "4b".to_string(),
        "3c".to_string(),
        "2d".to_string(),
        "1a".to_string(),
    ];

    let first = sc.parallelize(col1, 3);
    let second = sc.parallelize(col2, 3);
    let res = first.zip(Arc::new(second)).collect().unwrap();

    let expected = vec![
        (1, "5a".to_string()),
        (2, "4b".to_string()),
        (3, "3c".to_string()),
        (4, "2d".to_string()),
        (5, "1a".to_string()),
    ];
    assert_eq!(res, expected);
<<<<<<< HEAD
}

#[test]
fn test_sort_by() {
    let sc = CONTEXT.clone();
    let col = vec![
        1,
        3,
        2,
        4,
        4,
        10,
        9,
=======

}

#[test]
fn test_intersection_with_num_partitions() {
    let sc = CONTEXT.clone();

    let col1 = vec![
        1,
        2,
        3,
        4,
        5,
        10,
        12,
>>>>>>> 564ca264
        13,
        19,
        0
    ];

<<<<<<< HEAD

    let rdd = sc.parallelize(col, 2);
    let res = rdd.sort_by(
        true,
        5,
        Fn!(
            |x| {
                x
            }
        )
    ).collect().unwrap();

    let expected = vec![
        0,
=======
    let col2 = vec![
        3,
        4,
        5,
        6,
        7,
        8,
        11,
        13
    ];

    let first = sc.parallelize(col1, 2);
    let second = sc.parallelize(col2, 4);
    let mut res = first.intersection_with_num_partitions(Arc::new(second), 3).collect().unwrap();

    res.sort();

    let expected = vec![
        3,
        4,
        5,
        13
    ];
    assert_eq!(res, expected);
}

#[test]
fn test_intersection() {
    let sc = CONTEXT.clone();

    let col1 = vec![
>>>>>>> 564ca264
        1,
        2,
        3,
        4,
<<<<<<< HEAD
        4,
        9,
        10,
        13,
        19
=======
        5,
        10,
        12,
        13,
        19,
        0
    ];

    let col2 = vec![
        3,
        4,
        5,
        6,
        7,
        8,
        11,
        13
    ];

    let first = sc.parallelize(col1, 2);
    let second = sc.parallelize(col2, 4);
    let mut res = first.intersection(Arc::new(second)).collect().unwrap();

    res.sort();

    let expected = vec![
        3,
        4,
        5,
        13
>>>>>>> 564ca264
    ];
    assert_eq!(res, expected);
}<|MERGE_RESOLUTION|>--- conflicted
+++ resolved
@@ -418,21 +418,6 @@
         (5, "1a".to_string()),
     ];
     assert_eq!(res, expected);
-<<<<<<< HEAD
-}
-
-#[test]
-fn test_sort_by() {
-    let sc = CONTEXT.clone();
-    let col = vec![
-        1,
-        3,
-        2,
-        4,
-        4,
-        10,
-        9,
-=======
 
 }
 
@@ -448,13 +433,96 @@
         5,
         10,
         12,
->>>>>>> 564ca264
         13,
         19,
         0
     ];
 
-<<<<<<< HEAD
+    let col2 = vec![
+        3,
+        4,
+        5,
+        6,
+        7,
+        8,
+        11,
+        13
+    ];
+
+    let first = sc.parallelize(col1, 2);
+    let second = sc.parallelize(col2, 4);
+    let mut res = first.intersection_with_num_partitions(Arc::new(second), 3).collect().unwrap();
+
+    res.sort();
+
+    let expected = vec![
+        3,
+        4,
+        5,
+        13
+    ];
+    assert_eq!(res, expected);
+}
+
+#[test]
+fn test_intersection() {
+    let sc = CONTEXT.clone();
+
+    let col1 = vec![
+        1,
+        2,
+        3,
+        4,
+        5,
+        10,
+        12,
+        13,
+        19,
+        0
+    ];
+
+    let col2 = vec![
+        3,
+        4,
+        5,
+        6,
+        7,
+        8,
+        11,
+        13
+    ];
+
+    let first = sc.parallelize(col1, 2);
+    let second = sc.parallelize(col2, 4);
+    let mut res = first.intersection(Arc::new(second)).collect().unwrap();
+
+    res.sort();
+
+    let expected = vec![
+        3,
+        4,
+        5,
+        13
+    ];
+    assert_eq!(res, expected);
+}
+
+#[test]
+fn test_sort_by() {
+    let sc = CONTEXT.clone();
+    let col = vec![
+        1,
+        3,
+        2,
+        4,
+        4,
+        10,
+        9,
+        13,
+        19,
+        0
+    ];
+
 
     let rdd = sc.parallelize(col, 2);
     let res = rdd.sort_by(
@@ -469,81 +537,15 @@
 
     let expected = vec![
         0,
-=======
-    let col2 = vec![
-        3,
-        4,
-        5,
-        6,
-        7,
-        8,
-        11,
-        13
-    ];
-
-    let first = sc.parallelize(col1, 2);
-    let second = sc.parallelize(col2, 4);
-    let mut res = first.intersection_with_num_partitions(Arc::new(second), 3).collect().unwrap();
-
-    res.sort();
-
-    let expected = vec![
-        3,
-        4,
-        5,
-        13
-    ];
-    assert_eq!(res, expected);
-}
-
-#[test]
-fn test_intersection() {
-    let sc = CONTEXT.clone();
-
-    let col1 = vec![
->>>>>>> 564ca264
         1,
         2,
         3,
         4,
-<<<<<<< HEAD
         4,
         9,
         10,
         13,
         19
-=======
-        5,
-        10,
-        12,
-        13,
-        19,
-        0
-    ];
-
-    let col2 = vec![
-        3,
-        4,
-        5,
-        6,
-        7,
-        8,
-        11,
-        13
-    ];
-
-    let first = sc.parallelize(col1, 2);
-    let second = sc.parallelize(col2, 4);
-    let mut res = first.intersection(Arc::new(second)).collect().unwrap();
-
-    res.sort();
-
-    let expected = vec![
-        3,
-        4,
-        5,
-        13
->>>>>>> 564ca264
     ];
     assert_eq!(res, expected);
 }